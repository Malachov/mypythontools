--- conflicted
+++ resolved
@@ -4,19 +4,11 @@
 from pathlib import Path
 import sys
 
-<<<<<<< HEAD
-# TODO
-# # Root path is not necessary, only here because import from local not site-packages
-# root_path = Path(__file__).parents[1]
-# if root_path.as_posix() not in sys.path:
-#     sys.path.insert(0, root_path.as_posix())
-=======
 # FIXME
 # Root path is not necessary, only here because import from local not site-packages
 root_path = Path(__file__).parents[1]
 if root_path.as_posix() not in sys.path:
     sys.path.insert(0, root_path.as_posix())
->>>>>>> 59a0379a
 
 # from mypythontools import githooks, deploy
 
