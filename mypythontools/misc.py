--- conflicted
+++ resolved
@@ -24,16 +24,11 @@
         sys.path.insert(0, root_path.as_posix())
 
 
-<<<<<<< HEAD
 def find_path(file, folder=None, exclude=['node_modules', 'build', 'dist'], levels=4):
-=======
-def find_file(file, folder=None):
->>>>>>> 8f371f60
     """Look on files in folder (cwd() by default) and find file with it's folder.
 
     Args:
         file (str): Name with extension e.g. "app.py".
-<<<<<<< HEAD
         folder (str): Name with extension e.g.. If None, then cwd is used. Defaults to None.
         exclude (str): List of folder names (anywhere in path) that will be ignored. Defaults to ['node_modules', 'build', 'dist'].
         levels (str): Recursive number of analyzed folders. Defaults to 4.
@@ -60,17 +55,4 @@
                 return i
 
     # If not returned - not found
-    raise FileNotFoundError(mylogging.return_str(f'File `{file}` not found'))
-=======
-
-    Returns:
-        Path: Path of file.
-    """
-    file = Path(file)
-
-    folder = root_path if not folder else folder
-
-    for i in root_path.glob('**/*'):
-        if i.name == file.name:
-            return i
->>>>>>> 8f371f60
+    raise FileNotFoundError(mylogging.return_str(f'File `{file}` not found'))